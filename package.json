{
    "name": "@fossorial/pangolin",
    "version": "0.1.0",
    "private": true,
    "type": "module",
    "scripts": {
        "dev": "tsx watch server/index.ts",
        "db:generate": "drizzle-kit generate",
        "db:push": "npx tsx server/db/migrate.ts",
        "db:hydrate": "npx tsx scripts/hydrate.ts",
        "db:studio": "drizzle-kit studio",
        "build": "mkdir -p dist && next build && node scripts/esbuild.mjs -e server/index.ts -o dist/server.mjs",
        "start": "ENVIRONMENT=prod node dist/server.mjs",
        "email": "email dev --dir server/emails/templates --port 3002"
    },
    "dependencies": {
        "@esbuild-plugins/tsconfig-paths": "0.1.2",
        "@hookform/resolvers": "3.9.0",
        "@node-rs/argon2": "1.8.3",
<<<<<<< HEAD
        "@oslojs/crypto": "1.0.1",
        "@oslojs/encoding": "1.1.0",
=======
        "@radix-ui/react-checkbox": "1.1.2",
        "@radix-ui/react-dialog": "1.1.2",
>>>>>>> 860e83e2
        "@radix-ui/react-icons": "1.3.0",
        "@radix-ui/react-label": "2.1.0",
        "@radix-ui/react-popover": "1.1.2",
        "@radix-ui/react-radio-group": "1.2.1",
        "@radix-ui/react-select": "2.1.2",
        "@radix-ui/react-separator": "1.1.0",
        "@radix-ui/react-slot": "1.1.0",
        "@radix-ui/react-switch": "1.1.1",
        "@radix-ui/react-toast": "1.2.2",
        "@react-email/components": "0.0.25",
        "@react-email/tailwind": "0.1.0",
        "axios": "1.7.7",
        "better-sqlite3": "11.3.0",
        "class-variance-authority": "0.7.0",
        "clsx": "2.1.1",
        "cmdk": "1.0.0",
        "cookie-parser": "1.4.6",
        "cors": "2.8.5",
        "drizzle-orm": "0.33.0",
        "esbuild": "0.20.1",
        "esbuild-node-externals": "1.13.0",
        "express": "4.21.0",
        "express-rate-limit": "7.4.0",
        "glob": "11.0.0",
        "helmet": "7.1.0",
        "http-errors": "2.0.0",
        "input-otp": "1.2.4",
        "js-yaml": "4.1.0",
        "lucide-react": "0.447.0",
        "moment": "2.30.1",
        "next": "14.2.13",
        "node-fetch": "3.3.2",
        "nodemailer": "6.9.15",
        "oslo": "1.2.1",
        "react": "^18",
        "react-dom": "^18",
        "react-hook-form": "7.53.0",
        "rebuild": "0.1.2",
        "tailwind-merge": "2.5.3",
        "tailwindcss-animate": "1.0.7",
        "winston": "3.14.2",
        "winston-daily-rotate-file": "5.0.0",
        "yargs": "17.7.2",
        "zod": "3.23.8",
        "zod-validation-error": "3.4.0"
    },
    "devDependencies": {
        "@dotenvx/dotenvx": "1.14.2",
        "@types/better-sqlite3": "7.6.11",
        "@types/cookie-parser": "1.4.7",
        "@types/cors": "2.8.17",
        "@types/express": "5.0.0",
        "@types/js-yaml": "4.0.9",
        "@types/node": "^20",
        "@types/nodemailer": "6.4.16",
        "@types/react": "^18",
        "@types/react-dom": "^18",
        "@types/yargs": "17.0.33",
        "drizzle-kit": "0.24.2",
        "eslint": "^8",
        "eslint-config-next": "14.2.13",
        "postcss": "^8",
        "react-email": "3.0.1",
        "tailwindcss": "^3.4.1",
        "tsc-alias": "1.8.10",
        "tsx": "4.19.1",
        "typescript": "^5"
    }
}<|MERGE_RESOLUTION|>--- conflicted
+++ resolved
@@ -17,13 +17,10 @@
         "@esbuild-plugins/tsconfig-paths": "0.1.2",
         "@hookform/resolvers": "3.9.0",
         "@node-rs/argon2": "1.8.3",
-<<<<<<< HEAD
         "@oslojs/crypto": "1.0.1",
         "@oslojs/encoding": "1.1.0",
-=======
         "@radix-ui/react-checkbox": "1.1.2",
         "@radix-ui/react-dialog": "1.1.2",
->>>>>>> 860e83e2
         "@radix-ui/react-icons": "1.3.0",
         "@radix-ui/react-label": "2.1.0",
         "@radix-ui/react-popover": "1.1.2",
