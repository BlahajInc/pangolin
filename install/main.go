--- conflicted
+++ resolved
@@ -21,11 +21,7 @@
 func loadVersions(config *Config) {
 	config.PangolinVersion = "replaceme"
 	config.GerbilVersion = "replaceme"
-<<<<<<< HEAD
 	config.BadgerVersion = "replaceme"
-=======
-	// config.BadgerVersion = "replaceme"
->>>>>>> bdf72662
 }
 
 //go:embed fs/*
