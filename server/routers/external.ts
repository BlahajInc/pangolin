--- conflicted
+++ resolved
@@ -30,12 +30,9 @@
     getUserOrgs,
     verifyUserIsServerAdmin,
     verifyIsLoggedInUser,
-<<<<<<< HEAD
     verifyClientAccess,
-=======
     verifyApiKeyAccess,
     verifyValidLicense
->>>>>>> 3ebc01df
 } from "@server/middlewares";
 import { verifyUserHasAction } from "../middlewares/verifyUserHasAction";
 import { ActionsEnum } from "@server/auth/actions";
